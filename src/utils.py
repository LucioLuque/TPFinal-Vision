import random
import torch
import numpy as np
from PIL import Image
<<<<<<< HEAD
=======
import pandas as pd
from models import upsample_images
from metrics import calculate_average_metrics
>>>>>>> 9328b0a1

def deterministic(seed=42):
    random.seed(seed)
    np.random.seed(seed)
    torch.manual_seed(seed)

    if torch.cuda.is_available():
        torch.cuda.manual_seed(seed)
        torch.cuda.manual_seed_all(seed)
        torch.backends.cudnn.deterministic = True
        torch.backends.cudnn.benchmark = True

<<<<<<< HEAD
deterministic()

def get_images(set_number, factor):
    images = []
    file_path = f"../Datasets/Test/Set{set_number}/image_SRF_{factor}/"
    for i in range(1, set_number + 1):
        hr_image = Image.open(f"{file_path}/img_{i:03d}_SRF_{factor}_HR.png")
        lr_image = Image.open(f"{file_path}/img_{i:03d}_SRF_{factor}_LR.png")
        images.append((hr_image, lr_image))
    return images
=======
def get_set_images(set_number, factor):
    images = []
    file_path = f"../Datasets/Test/Set{set_number}/image_SRF_{factor}/"
    for i in range(1, set_number + 1):
        hr_image = Image.open(f"{file_path}/img_{i:03d}_SRF_{factor}_HR.png")
        lr_image = Image.open(f"{file_path}/img_{i:03d}_SRF_{factor}_LR.png")
        images.append((hr_image, lr_image))
    return images

def get_test_images(set_numbers=[5, 14], factors=[2, 3, 4]):
    test_images = {set_number: {} for set_number in set_numbers}
    for set_number in set_numbers:
        for factor in factors:
            images = get_set_images(set_number, factor)
            lr_images = [img[1] for img in images]
            hr_images = [img[0] for img in images]
            test_images[set_number][factor] = {
                'lr': lr_images,
                'hr': hr_images
            }
    return test_images

def get_results(all_images, set_numbers=[5, 14], factors=[2, 3, 4], methods = ["bicubic", "nearest", "bilinear"]):
    results = []
    for set_number in set_numbers:
        for factor in factors:
            for method in methods:
                
                lr_images = all_images[set_number][factor]['lr']
                hr_images = all_images[set_number][factor]['hr']
                unsampled_images = upsample_images(lr_images, method=method, scale_factor=factor)
                psnr, ssim = calculate_average_metrics(hr_images, unsampled_images)

                new_row = {
                    "Set": set_number,
                    "Factor": factor,
                    "Method": method,
                    "PSNR": psnr,
                    "SSIM": ssim
                }
                results.append(new_row)
    df = pd.DataFrame(results)
    return df
>>>>>>> 9328b0a1
<|MERGE_RESOLUTION|>--- conflicted
+++ resolved
@@ -2,12 +2,9 @@
 import torch
 import numpy as np
 from PIL import Image
-<<<<<<< HEAD
-=======
 import pandas as pd
 from models import upsample_images
 from metrics import calculate_average_metrics
->>>>>>> 9328b0a1
 
 def deterministic(seed=42):
     random.seed(seed)
@@ -20,18 +17,6 @@
         torch.backends.cudnn.deterministic = True
         torch.backends.cudnn.benchmark = True
 
-<<<<<<< HEAD
-deterministic()
-
-def get_images(set_number, factor):
-    images = []
-    file_path = f"../Datasets/Test/Set{set_number}/image_SRF_{factor}/"
-    for i in range(1, set_number + 1):
-        hr_image = Image.open(f"{file_path}/img_{i:03d}_SRF_{factor}_HR.png")
-        lr_image = Image.open(f"{file_path}/img_{i:03d}_SRF_{factor}_LR.png")
-        images.append((hr_image, lr_image))
-    return images
-=======
 def get_set_images(set_number, factor):
     images = []
     file_path = f"../Datasets/Test/Set{set_number}/image_SRF_{factor}/"
@@ -74,5 +59,4 @@
                 }
                 results.append(new_row)
     df = pd.DataFrame(results)
-    return df
->>>>>>> 9328b0a1
+    return df